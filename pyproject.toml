[project]
name = "composer-mcp-server"
<<<<<<< HEAD
version = "0.1.16"
=======
version = "0.1.19"
>>>>>>> 70ee353a
description = "Composer MCP Server - Backtest and Automate your trades with LLMs"
readme = "README.md"
requires-python = ">=3.10"
license = "MIT"
authors = [
    { name = "Composer Technologies Inc.", email = "help@composer.trade" }
]
keywords = [
    "composer",
    "ai-trading",
    "ai-stock-trader",
    "ai-crypto-trader",
    "algorithmic-trading",
    "backtesting",
    "quantitative-trading",
    "automated-trading",
    "trading-strategies",
    "portfolio-management",
    "investment-automation",
    "symphony-trading",
    "no-code-trading",
    "trading-execution",
    "risk-management",
    "financial-technology",
    "fintech",
    "mcp",
    "llm"
]
classifiers = [
    "Development Status :: 4 - Beta",
    "Intended Audience :: Developers",
    "License :: OSI Approved :: MIT License",
    "Programming Language :: Python :: 3",
    "Programming Language :: Python :: 3.10",
    "Programming Language :: Python :: 3.11",
    "Programming Language :: Python :: 3.12",
    "Topic :: Software Development :: Libraries :: Python Modules"
]
dependencies = [
    "asyncio>=3.4.3",
    "fastmcp>=2.8.1",
    "httpx>=0.28.1",
    "pydantic>=2.11.7",
]

[project.scripts]
composer-mcp-server = "composer_mcp_server.server:main"

[project.urls]
Homepage = "https://github.com/invest-composer/composer-mcp-server"
Repository = "https://github.com/invest-composer/composer-mcp-server.git"
Documentation = "https://github.com/invest-composer/composer-mcp-server#readme"
Issues = "https://github.com/invest-composer/composer-mcp-server/issues"

[build-system]
requires = ["hatchling"]
build-backend = "hatchling.build"<|MERGE_RESOLUTION|>--- conflicted
+++ resolved
@@ -1,10 +1,6 @@
 [project]
 name = "composer-mcp-server"
-<<<<<<< HEAD
-version = "0.1.16"
-=======
 version = "0.1.19"
->>>>>>> 70ee353a
 description = "Composer MCP Server - Backtest and Automate your trades with LLMs"
 readme = "README.md"
 requires-python = ">=3.10"
